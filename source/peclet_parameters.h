--- conflicted
+++ resolved
@@ -286,11 +286,7 @@
 
             if (parameter_file != "")
             {
-<<<<<<< HEAD
-                prm.parse_input(parameter_file);    
-=======
                 prm.parse_input(parameter_file);
->>>>>>> bfcb6245
             }
             
             // Print a log file of all the ParameterHandler parameters
